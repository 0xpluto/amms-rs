use crate::{
    amm::{
        factory::{AutomatedMarketMakerFactory, Factory},
        uniswap_v2, uniswap_v3, AutomatedMarketMaker, AMM,
    },
    errors::AMMError,
};

use ethers::providers::Middleware;

use std::{panic::resume_unwind, sync::Arc};
pub mod checkpoint;

pub async fn sync_amms<M: 'static + Middleware>(
    factories: Vec<Factory>,
    middleware: Arc<M>,
    checkpoint_path: Option<&str>,
    step: u64,
) -> Result<(Vec<AMM>, u64), AMMError<M>> {
<<<<<<< HEAD
    let mut spinner = Spinner::new(spinners::Dots, "Syncing AMMs...", Color::Blue);
=======
    tracing::info!(
        step,
        checkpoint_path,
        "syncing AMMs of {} factories",
        factories.len()
    );
>>>>>>> 739a8234

    let current_block = middleware
        .get_block_number()
        .await
        .map_err(AMMError::MiddlewareError)?
        .as_u64();

    tracing::trace!(current_block);

    //Aggregate the populated pools from each thread
    let mut aggregated_amms: Vec<AMM> = vec![];
    let mut handles = vec![];

    //For each dex supplied, get all pair created events and get reserve values
    for factory in factories.clone() {
        let middleware = middleware.clone();

        //Spawn a new thread to get all pools and sync data for each dex
        handles.push(tokio::spawn(async move {
            tracing::info!("syncing factory {}", factory.address());
            //Get all of the amms from the factory
            let mut amms: Vec<AMM> = factory
                .get_all_amms(Some(current_block), middleware.clone(), step)
                .await?;
            populate_amms(&mut amms, current_block, middleware.clone(), step).await?;

            //Clean empty pools
            amms = remove_empty_amms(amms);

            //If the factory is UniswapV2, set the fee for each pool according to the factory fee
            if let Factory::UniswapV2Factory(factory) = factory {
                for amm in amms.iter_mut() {
                    if let AMM::UniswapV2Pool(ref mut pool) = amm {
                        pool.fee = factory.fee;
                    }
                }
            }

            Ok::<_, AMMError<M>>(amms)
        }));
    }

    for handle in handles {
        match handle.await {
            Ok(sync_result) => aggregated_amms.extend(sync_result?),
            Err(err) => {
                {
                    if err.is_panic() {
                        // Resume the panic on the main task
                        resume_unwind(err.into_panic());
                    }
                }
            }
        }
    }

    //Save a checkpoint if a path is provided

    if let Some(checkpoint_path) = checkpoint_path {
        checkpoint::construct_checkpoint(
            factories,
            &aggregated_amms,
            current_block,
            checkpoint_path,
        )?;
    }

    tracing::info!("AMMs synced");

    //Return the populated aggregated amms vec
    Ok((aggregated_amms, current_block))
}

pub fn amms_are_congruent(amms: &[AMM]) -> bool {
    let expected_amm = &amms[0];

    for amm in amms {
        if std::mem::discriminant(expected_amm) != std::mem::discriminant(amm) {
            return false;
        }
    }
    true
}

//Gets all pool data and sync reserves
pub async fn populate_amms<M: Middleware>(
    amms: &mut [AMM],
    block_number: u64,
    middleware: Arc<M>,
    step: u64,
) -> Result<(), AMMError<M>> {
    if amms_are_congruent(amms) {
        match amms[0] {
            AMM::UniswapV2Pool(_) => {
                let step = if step > 127 {
                    127 //Max batch size for call
                } else {
                    step as usize
                };
                for amm_chunk in amms.chunks_mut(step) {
                    uniswap_v2::batch_request::get_amm_data_batch_request(
                        amm_chunk,
                        middleware.clone(),
                    )
                    .await?;
                }
            }

            AMM::UniswapV3Pool(_) => {
                let step = if step > 76 {
                    76 //Max batch size for call
                } else {
                    step as usize
                };
                for amm_chunk in amms.chunks_mut(step) {
                    uniswap_v3::batch_request::get_amm_data_batch_request(
                        amm_chunk,
                        block_number,
                        middleware.clone(),
                    )
                    .await?;
                }
            }

            // TODO: Implement batch request
            AMM::ERC4626Vault(_) => {
                for amm in amms {
                    amm.populate_data(None, middleware.clone()).await?;
                }
            }
        }
    } else {
        return Err(AMMError::IncongruentAMMs);
    }

    //For each pair in the pairs vec, get the pool data
    Ok(())
}

pub fn remove_empty_amms(amms: Vec<AMM>) -> Vec<AMM> {
    let mut cleaned_amms = vec![];

    for amm in amms.into_iter() {
        match amm {
            AMM::UniswapV2Pool(ref uniswap_v2_pool) => {
                if !uniswap_v2_pool.token_a.is_zero() && !uniswap_v2_pool.token_b.is_zero() {
                    cleaned_amms.push(amm)
                }
            }
            AMM::UniswapV3Pool(ref uniswap_v3_pool) => {
                if !uniswap_v3_pool.token_a.is_zero() && !uniswap_v3_pool.token_b.is_zero() {
                    cleaned_amms.push(amm)
                }
            }
            AMM::ERC4626Vault(ref erc4626_vault) => {
                if !erc4626_vault.vault_token.is_zero() && !erc4626_vault.asset_token.is_zero() {
                    cleaned_amms.push(amm)
                }
            }
        }
    }

    cleaned_amms
}<|MERGE_RESOLUTION|>--- conflicted
+++ resolved
@@ -17,16 +17,12 @@
     checkpoint_path: Option<&str>,
     step: u64,
 ) -> Result<(Vec<AMM>, u64), AMMError<M>> {
-<<<<<<< HEAD
-    let mut spinner = Spinner::new(spinners::Dots, "Syncing AMMs...", Color::Blue);
-=======
     tracing::info!(
         step,
         checkpoint_path,
         "syncing AMMs of {} factories",
         factories.len()
     );
->>>>>>> 739a8234
 
     let current_block = middleware
         .get_block_number()
