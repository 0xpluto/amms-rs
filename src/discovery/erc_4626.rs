--- conflicted
+++ resolved
@@ -20,16 +20,11 @@
     middleware: Arc<M>,
     step: u64,
 ) -> Result<Vec<ERC4626Vault>, AMMError<M>> {
-<<<<<<< HEAD
-    let block_filter =
-        Filter::new().topic0(vec![DEPOSIT_EVENT_SIGNATURE, WITHDRAW_EVENT_SIGNATURE]);
-=======
     tracing::info!(step, "discovering new ERC 4626 vaults");
 
     let event_signatures = vec![DEPOSIT_EVENT_SIGNATURE, WITHDRAW_EVENT_SIGNATURE];
     let block_filter = Filter::new().topic0(event_signatures.clone());
     tracing::trace!(?event_signatures);
->>>>>>> 739a8234
 
     let current_block = middleware
         .get_block_number()
@@ -127,9 +122,6 @@
         }
     }
 
-<<<<<<< HEAD
-=======
     tracing::info!("all vaults discovered");
->>>>>>> 739a8234
     Ok(vaults)
 }