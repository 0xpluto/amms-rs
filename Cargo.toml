--- conflicted
+++ resolved
@@ -27,10 +27,6 @@
 num-bigfloat = "1.6.2"
 uniswap_v3_math = {git ="https://github.com/0xKitsune/uniswap-v3-math.git", branch = "main"}
 regex = "1.9.1"
-<<<<<<< HEAD
-spinoff = "0.8.0"
-=======
->>>>>>> 739a8234
 arraydeque = {version = "0.5.1", optional = true}
 eyre = "0.6.8"
 lazy_static = "1.4.0"
